--- conflicted
+++ resolved
@@ -9165,15 +9165,14 @@
     }
 }
 
-<<<<<<< HEAD
 static void version() {
     printf("Redis server version %s\n", REDIS_VERSION);
     exit(0);
-=======
+}
+
 static void usage() {
     fprintf(stderr,"Usage: ./redis-server [/path/to/redis.conf]\n");
     exit(1);
->>>>>>> 723fb69b
 }
 
 int main(int argc, char **argv) {
@@ -9181,14 +9180,9 @@
 
     initServerConfig();
     if (argc == 2) {
-<<<<<<< HEAD
-        if ((strcmp(argv[1], "-v") == 0) || (strcmp(argv[1], "--version") == 0)) {
-            version();
-=======
-        if (strcmp(argv[1], "--help") == 0) {
-            usage();
->>>>>>> 723fb69b
-        }
+        if (strcmp(argv[1], "-v") == 0 ||
+            strcmp(argv[1], "--version") == 0) version();
+        if (strcmp(argv[1], "--help") == 0) usage();
         resetServerSaveParams();
         loadServerConfig(argv[1]);
     } else if ((argc > 2)) {
